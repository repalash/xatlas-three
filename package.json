--- conflicted
+++ resolved
@@ -14,13 +14,8 @@
     "author": "Palash Bansal <palash@shaders.app> (https://repalash.com/)",
     "license": "MIT",
     "devDependencies": {
-<<<<<<< HEAD
-        "@types/three": "^0.162.0",
-        "three": "^0.162.0",
-=======
         "@types/three": "^0.169.0",
         "three": "^0.169.0",
->>>>>>> 8ae91195
         "source-map-loader": "^3.0.1",
         "ts-loader": "^9.2.8",
         "typescript": "^4.6.3",
