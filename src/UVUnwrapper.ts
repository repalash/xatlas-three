--- conflicted
+++ resolved
@@ -1,7 +1,6 @@
-import type {BufferGeometry, Mesh} from "three";
+import type {BufferGeometry, Mesh, BufferAttribute} from "three";
 import type {XAtlasWebWorker} from "./XAtlasWebWorker";
 import type {XAtlasJS} from "./XAtlasJS";
-import {BufferAttribute} from "three";
 
 export type Class<T> = new (...args: any[]) => T
 
@@ -175,9 +174,6 @@
             if (m.subMeshes) mesh.userData.xAtlasSubMeshes = structuredClone(m.subMeshes);
             // console.log(mesh)
 
-<<<<<<< HEAD
-            geometries.push(mesh);
-=======
             // convert any remaining buffer attributes
             const oldIndexes = m.oldIndexes;
             const attributes = mesh.attributes;
@@ -200,7 +196,7 @@
 
                 // create a new attribute
                 const newArray = new bufferCons(oldIndexes.length * itemSize);
-                const newAttribute = new BufferAttribute(newArray, itemSize, oldAttribute.normalized);
+                const newAttribute = new this.THREE.BufferAttribute(newArray, itemSize, oldAttribute.normalized);
                 newAttribute.gpuType = oldAttribute.gpuType;
 
                 // copy the data
@@ -214,8 +210,7 @@
                 mesh.setAttribute(key, newAttribute);
             }
 
-            ret.push(mesh);
->>>>>>> 4b48fb5f
+            geometries.push(mesh);
         }
 
         await this.xAtlas.api.destroyAtlas();
