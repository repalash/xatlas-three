--- conflicted
+++ resolved
@@ -1,8 +1,4 @@
-<<<<<<< HEAD
 import {type BufferGeometry, type Mesh, type BufferAttribute, InterleavedBufferAttribute, REVISION} from "three";
-=======
-import type {BufferGeometry, BufferAttribute, TypedArray} from "three";
->>>>>>> 8ae91195
 import type {XAtlasWebWorker} from "./XAtlasWebWorker";
 import type {XAtlasJS} from "./XAtlasJS";
 import type {BaseXAtlas} from "./baseXAtlas";
@@ -36,7 +32,6 @@
     texelsPerUnit?: number
 }
 
-<<<<<<< HEAD
 function getAttributeArray(attr:BufferAttribute) {
     if (attr.array instanceof Float32Array && !attr.isInterleavedBufferAttribute) {
         return attr.array;
@@ -52,9 +47,6 @@
     }
 }
 
-export abstract class BaseUVUnwrapper{
-    private xAtlas: XAtlasWebWorker | XAtlasJS;
-=======
 export interface Atlas {
     width: number,
     height: number,
@@ -89,7 +81,6 @@
  */
 export abstract class BaseUVUnwrapper {
     protected xAtlas: XAtlasWebWorker | XAtlasJS | BaseXAtlas;
->>>>>>> 8ae91195
 
     /**
      *
@@ -175,15 +166,9 @@
             }
             tag = "Mesh" + meshAdded.length + " added to atlas: " + uuid;
             // console.log(typeof index.array)
-<<<<<<< HEAD
             if(this.timeUnwrap) console.time(tag);
             await this.xAtlas.api.addMesh(index.array, getAttributeArray(attributes.position as BufferAttribute), attributes.normal ? getAttributeArray(attributes.normal as BufferAttribute): undefined, attributes.uv ? getAttributeArray(attributes.uv as BufferAttribute) : undefined, uuid, this.useNormals, useUvs, scaled);
             if(this.timeUnwrap) console.timeEnd(tag);
-=======
-            if (this.timeUnwrap) console.time(tag);
-            await this.xAtlas.api.addMesh(index.array, (attributes.position as BufferAttribute).array, attributes.normal ? (attributes.normal as BufferAttribute).array : undefined, attributes.uv ? (attributes.uv as BufferAttribute).array : undefined, uuid, this.useNormals, useUvs, scaled);
-            if (this.timeUnwrap) console.timeEnd(tag);
->>>>>>> 8ae91195
         }
         tag = "Generated atlas with " + meshAdded.length + " meshes";
         if (this.timeUnwrap) console.time(tag);
